package main

import (
	"context"
	"errors"
	"fmt"
	"log"
	"sync"
	"testing"
	"time"

<<<<<<< HEAD
	"github.com/nats-io/go-nats"
	"github.com/nats-rpc/gogo-nrpc"
=======
	nats "github.com/nats-io/go-nats"
	"github.com/nats-rpc/nrpc"
	"gotest.tools/assert"
>>>>>>> b06a4f3e
)

type TestingLogWriter struct {
	t *testing.T
}

func (w TestingLogWriter) Write(p []byte) (int, error) {
	w.t.Log(string(p))
	return len(p), nil
}

type BasicServerImpl struct {
	t        *testing.T
	handler  *SvcCustomSubjectHandler
	handler2 *SvcSubjectParamsHandler
}

func (s BasicServerImpl) MtSimpleReply(
	ctx context.Context, args StringArg,
) (resp SimpleStringReply, err error) {
	if instance := nrpc.GetRequest(ctx).PackageParam("instance"); instance != "default" {
		s.t.Errorf("Got an invalid package param instance: '%s'", instance)
	}
	resp.Reply = args.Arg1
	return
}

func (s BasicServerImpl) MtVoidReply(
	ctx context.Context, args StringArg,
) (err error) {
	if args.GetArg1() == "please fail" {
		return errors.New("Error")
	}
	return nil
}

func (s BasicServerImpl) MtStreamedReply(
	ctx context.Context, req StringArg, send func(rep SimpleStringReply),
) error {
	if req.GetArg1() == "please fail" {
		panic("Failing")
	}
	if req.GetArg1() == "very long call" {
		select {
		case <-ctx.Done():
			return ctx.Err()
		case <-time.After(time.Minute):
			time.Sleep(time.Minute)
			return nil
		}
	}
	time.Sleep(time.Second)
	send(SimpleStringReply{Reply: "msg1"})
	time.Sleep(250 * time.Millisecond)
	send(SimpleStringReply{Reply: "msg2"})
	time.Sleep(250 * time.Millisecond)
	send(SimpleStringReply{Reply: "msg3"})
	time.Sleep(250 * time.Millisecond)
	return nil
}

func (s BasicServerImpl) MtVoidReqStreamedReply(
	ctx context.Context, send func(rep SimpleStringReply),
) error {
	time.Sleep(2 * time.Second)
	send(SimpleStringReply{Reply: "hi"})
	return nil
}

func (s BasicServerImpl) MtNoReply(ctx context.Context) {
	s.t.Log("Will publish to MtNoRequest")
	s.handler.MtNoRequestPublish("default", SimpleStringReply{Reply: "Hi there"})
	s.handler2.MtNoRequestWParamsPublish("default", "me", "mtvalue", SimpleStringReply{Reply: "Hi there"})
}

func (s BasicServerImpl) MtWithSubjectParams(
	ctx context.Context, mp1 string, mp2 string,
) (
	resp SimpleStringReply, err error,
) {
	if mp1 != "p1" {
		err = fmt.Errorf("Expects method param mp1 = 'p1', got '%s'", mp1)
	}
	if mp2 != "p2" {
		err = fmt.Errorf("Expects method param mp2 = 'p2', got '%s'", mp2)
	}
	resp.Reply = "Hi"
	return
}

func (s BasicServerImpl) MtStreamedReplyWithSubjectParams(
	ctx context.Context, mp1 string, mp2 string, send func(rep SimpleStringReply),
) error {
	send(SimpleStringReply{Reply: mp1})
	send(SimpleStringReply{Reply: mp2})
	return nil
}

func TestAll(t *testing.T) {
	c, err := nats.Connect(natsURL)
	if err != nil {
		t.Fatal(err)
	}

	log.SetOutput(TestingLogWriter{t})

	t.Run("MultiProtocolPublish", func(t *testing.T) {
		log.SetOutput(TestingLogWriter{t})
		handler := NewSvcCustomSubjectHandler(context.Background(), c, BasicServerImpl{t, nil, nil})
		handler.SetEncodings([]string{"protobuf", "json"})

		c1 := NewSvcCustomSubjectClient(c, "default")

		for _, protocol := range []string{"protobuf", "json"} {
			t.Run(protocol, func(t *testing.T) {
				c1.Encoding = protocol
				if protocol == "protobuf" {
					assert.Equal(t, "root.default.custom_subject.mtnorequest", c1.MtNoRequestSubject())
				} else {
					assert.Equal(t, "root.default.custom_subject.mtnorequest."+protocol, c1.MtNoRequestSubject())
				}
				sub, err := c1.MtNoRequestSubscribeSync()
				if err != nil {
					t.Fatal(err)
				}
				defer sub.Unsubscribe()

				if err := handler.MtNoRequestPublish(
					"default", SimpleStringReply{Reply: "test"},
				); err != nil {
					t.Fatal(t)
				}

				msg, err := sub.Next(time.Second)
				if err != nil {
					t.Fatal(err)
				}
				assert.Equal(t, "test", msg.GetReply())
			})
		}
	})

	t.Run("NoConcurrency", func(t *testing.T) {
		log.SetOutput(TestingLogWriter{t})
		handler1 := NewSvcCustomSubjectHandler(context.Background(), c, BasicServerImpl{t, nil, nil})
		impl := BasicServerImpl{t, handler1, nil}
		handler2 := NewSvcSubjectParamsHandler(context.Background(), c, &impl)
		impl.handler2 = handler2

		if handler1.Subject() != "root.*.custom_subject.>" {
			t.Fatal("Invalid subject", handler1.Subject())
		}
		if handler2.Subject() != "root.*.svcsubjectparams.*.>" {
			t.Fatal("Invalid subject", handler2.Subject())
		}

		for _, encoding := range []string{"protobuf", "json"} {
			t.Run("Encoding_"+encoding, commonTests(c, handler1, handler2, encoding))
		}
	})

	t.Run("WithConcurrency", func(t *testing.T) {
		log.SetOutput(TestingLogWriter{t})
		pool := nrpc.NewWorkerPool(context.Background(), 2, 5, 4*time.Second)

		handler1 := NewSvcCustomSubjectConcurrentHandler(pool, c, BasicServerImpl{t, nil, nil})
		impl := BasicServerImpl{t, handler1, nil}
		handler2 := NewSvcSubjectParamsConcurrentHandler(pool, c, &impl)
		impl.handler2 = handler2

		if handler1.Subject() != "root.*.custom_subject.>" {
			t.Fatal("Invalid subject", handler1.Subject())
		}
		if handler2.Subject() != "root.*.svcsubjectparams.*.>" {
			t.Fatal("Invalid subject", handler2.Subject())
		}

		for _, encoding := range []string{"protobuf", "json"} {
			t.Run("Encoding_"+encoding, commonTests(c, handler1, handler2, encoding))
		}

		// Now a few tests very specific to concurrency handling

		s, err := c.QueueSubscribe(handler1.Subject(), "queue", handler1.Handler)
		if err != nil {
			t.Fatal(err)
		}
		defer s.Unsubscribe()
		s, err = c.QueueSubscribe(handler2.Subject(), "queue", handler2.Handler)
		if err != nil {
			t.Fatal(err)
		}
		defer s.Unsubscribe()

		c1 := NewSvcCustomSubjectClient(c, "default")
		//c2 := NewSvcSubjectParamsClient(c, "default", "me")

		t.Run("Concurrent Stream calls", func(t *testing.T) {
			log.SetOutput(TestingLogWriter{t})
			var resList []string
			var wg sync.WaitGroup
			var resChan = make(chan string, 2)
			go func() {
				for r := range resChan {
					resList = append(resList, r)
				}
			}()
			for i := 0; i != 2; i++ {
				wg.Add(1)
				go func() {
					defer wg.Done()
					err := c1.MtStreamedReply(
						context.Background(),
						StringArg{Arg1: "arg"},
						func(ctx context.Context, rep SimpleStringReply) {
							fmt.Println("received", rep)
							resChan <- rep.GetReply()
						})
					if err != nil {
						t.Error(err)
					}
				}()
			}
			wg.Wait()
			close(resChan)

			expectsStringSlice(t,
				[]string{"msg1", "msg1", "msg2", "msg2", "msg3", "msg3"},
				resList)
		})

		t.Run("Too many concurrent Stream calls", func(t *testing.T) {
			log.SetOutput(TestingLogWriter{t})
			pool.SetMaxPendingDuration(2 * time.Second)
			var resList []string
			var wg sync.WaitGroup
			var resChan = make(chan string, 2)
			go func() {
				for r := range resChan {
					resList = append(resList, r)
				}
			}()
			for i := 0; i != 7; i++ {
				wg.Add(1)
				time.Sleep(50 * time.Millisecond)
				go func(i int) {
					defer wg.Done()
					err := c1.MtStreamedReply(
						context.Background(),
						StringArg{Arg1: "arg"},
						func(ctx context.Context, rep SimpleStringReply) {
							fmt.Println("received", rep)
							resChan <- rep.GetReply()
						})
					if i >= 4 {
						if nrpcErr, ok := err.(*nrpc.Error); !ok || nrpcErr.Type != nrpc.Error_SERVERTOOBUSY {
							t.Errorf("Should get a SERVERTOOBUSY error, got %v", err)
						}
					} else if err != nil {
						t.Errorf("Should succeed but got: %s", err)
					}
				}(i)
			}

			// Wait so the 7 calls are already queued
			time.Sleep(200 * time.Millisecond)

			// The 7th call should get a SERVERTOOBUSY error
			err := c1.MtStreamedReply(
				context.Background(),
				StringArg{Arg1: "arg"},
				func(ctx context.Context, rep SimpleStringReply) {
					fmt.Println("received", rep)
				})
			if err == nil {
				t.Error("Should get an error")
			} else if nrpcErr, ok := err.(*nrpc.Error); ok {
				if nrpcErr.Type != nrpc.Error_SERVERTOOBUSY {
					t.Errorf("Should get a SERVERTOOBUSY, got %v", nrpcErr.Type)
				}
			} else {
				t.Errorf("Should get a nrpcError, got %v", err)
			}

			wg.Wait()
			close(resChan)
		})

		pool.Close(time.Second)
	})
}

func commonTests(
	conn *nats.Conn,
	handler1 *SvcCustomSubjectHandler,
	handler2 *SvcSubjectParamsHandler,
	encoding string,
) func(t *testing.T) {
	return func(t *testing.T) {
		handler1.SetEncodings([]string{encoding})
		handler2.SetEncodings([]string{encoding})
		s, err := conn.QueueSubscribe(handler1.Subject(), "queue", handler1.Handler)
		if err != nil {
			t.Fatal(err)
		}
		defer s.Unsubscribe()
		s, err = conn.QueueSubscribe(handler2.Subject(), "queue", handler2.Handler)
		if err != nil {
			t.Fatal(err)
		}
		defer s.Unsubscribe()

		c1 := NewSvcCustomSubjectClient(conn, "default")
		c2 := NewSvcSubjectParamsClient(conn, "default", "me")

		c1.Encoding = encoding
		c2.Encoding = encoding

		r, err := c1.MtSimpleReply(StringArg{Arg1: "hi"})
		if err != nil {
			t.Fatal(err)
		}
		if r.GetReply() != "hi" {
			t.Error("Invalid reply:", r.GetReply())
		}

		if err := c1.MtVoidReply(StringArg{Arg1: "hi"}); err != nil {
			t.Error("Unexpected error:", err)
		}

		err = c1.MtVoidReply(StringArg{Arg1: "please fail"})
		if err == nil {
			t.Error("Expected an error")
		}

		t.Run("StreamedReply", func(t *testing.T) {
			log.SetOutput(TestingLogWriter{t})
			t.Run("Simple", func(t *testing.T) {
				log.SetOutput(TestingLogWriter{t})
				var resList []string
				err := c1.MtStreamedReply(
					context.Background(),
					StringArg{Arg1: "arg"},
					func(ctx context.Context, rep SimpleStringReply) {
						fmt.Println("received", rep)
						resList = append(resList, rep.GetReply())
					})
				if err != nil {
					t.Fatal(err)
				}
				if resList[0] != "msg1" {
					t.Errorf("Expected 'msg1', got '%s'", resList[0])
				}
				if resList[1] != "msg2" {
					t.Errorf("Expected 'msg2', got '%s'", resList[1])
				}
				if resList[2] != "msg3" {
					t.Errorf("Expected 'msg3', got '%s'", resList[2])
				}
			})

			t.Run("Error", func(t *testing.T) {
				log.SetOutput(TestingLogWriter{t})
				err := c1.MtStreamedReply(context.Background(),
					StringArg{Arg1: "please fail"},
					func(ctx context.Context, rep SimpleStringReply) {
						t.Fatal("Should not receive anything")
					})
				if err == nil {
					t.Fatal("Expected an error, got nil")
				}
			})

			t.Run("Cancel", func(t *testing.T) {
				log.SetOutput(TestingLogWriter{t})
				ctx, cancel := context.WithTimeout(context.Background(), 7*time.Second)
				defer cancel()
				err := c1.MtStreamedReply(ctx,
					StringArg{Arg1: "very long call"},
					func(context.Context, SimpleStringReply) {
						t.Fatal("Should not receive anything")
					})
				if err != nrpc.ErrCanceled {
					t.Fatal("Expects a ErrCanceled error, got ", err)
				}
			})

			t.Run("VoidRequest", func(t *testing.T) {
				log.SetOutput(TestingLogWriter{t})
				ctx, cancel := context.WithTimeout(context.Background(), 5*time.Second)
				defer cancel()
				err := c1.MtVoidReqStreamedReply(ctx, func(context.Context, SimpleStringReply) {})
				if err != nil {
					fmt.Print(err)
					t.Error(err)
				}
			})
		})

		t.Run("SubjectParams", func(t *testing.T) {
			log.SetOutput(TestingLogWriter{t})
			r, err = c2.MtWithSubjectParams("p1", "p2")
			if err != nil {
				t.Fatal(err)
			}
			if r.GetReply() != "Hi" {
				t.Error("Invalid reply:", r.GetReply())
			}

			r, err = c2.MtWithSubjectParams("invalid", "p2")
			if err == nil {
				t.Error("Expected an error")
			}
			if nErr, ok := err.(*nrpc.Error); ok {
				if nErr.Type != nrpc.Error_CLIENT || nErr.Message != "Expects method param mp1 = 'p1', got 'invalid'" {
					t.Errorf("Unexpected error %#v", *nErr)
				}
			} else {
				t.Errorf("Expected a nrpc.Error, got %#v", err)
			}
		})

		t.Run("StreamedReply with SubjectParams", func(t *testing.T) {
			log.SetOutput(TestingLogWriter{t})
			var resList []string
			err := c2.MtStreamedReplyWithSubjectParams(
				context.Background(),
				"arg1", "arg2",
				func(ctx context.Context, rep SimpleStringReply) {
					resList = append(resList, rep.GetReply())
				})
			if err != nil {
				t.Fatal(err)
			}
			if resList[0] != "arg1" {
				t.Errorf("Expected 'arg1', got '%s'", resList[0])
			}
			if resList[1] != "arg2" {
				t.Errorf("Expected 'arg2', got '%s'", resList[1])
			}
		})

		t.Run("NoRequest method with params", func(t *testing.T) {
			log.SetOutput(TestingLogWriter{t})
			sub, err := c2.MtNoRequestWParamsSubscribeSync(
				"mtvalue",
			)
			if err != nil {
				t.Fatal(err)
			}
			defer sub.Unsubscribe()
			c2.MtNoReply()
			reply, err := sub.Next(time.Second)
			if err != nil {
				t.Fatal(err)
			}
			if reply.GetReply() != "Hi there" {
				t.Errorf("Expected 'Hi there', got %s", reply.GetReply())
			}
		})
		t.Run("NoRequest method subscriptions", func(t *testing.T) {
			log.SetOutput(TestingLogWriter{t})
			if encoding != "protobuf" {
				t.Skip()
			}
			fmt.Println("Subscribing")
			sub1, err := c1.MtNoRequestSubscribeSync()
			if err != nil {
				t.Fatal(err)
			}
			defer sub1.Unsubscribe()
			repChan := make(chan string, 2)
			sub2, err := c1.MtNoRequestSubscribe(func(msg SimpleStringReply) {
				repChan <- msg.GetReply()
			})
			if err != nil {
				t.Fatal(err)
			}
			defer sub2.Unsubscribe()
			msgChan, sub3, err := c1.MtNoRequestSubscribeChan()
			if err != nil {
				t.Fatal(err)
			}
			defer sub3.Unsubscribe()
			go func() {
				msg := <-msgChan
				repChan <- msg.GetReply()
			}()

			err = c2.MtNoReply()
			if err != nil {
				t.Fatal(err)
			}
			msg, err := sub1.Next(time.Second)
			if err != nil {
				t.Fatal(err)
			}
			if msg.GetReply() != "Hi there" {
				t.Errorf("Expected 'Hi there', got '%s'", msg.GetReply())
			}
			for range []int{0, 1} {
				select {
				case rep := <-repChan:
					if rep != "Hi there" {
						t.Errorf("Expected 'Hi there', got '%s'", rep)
					}
				case <-time.After(time.Second):
					t.Fatal("timeout")
				}
			}
		})

	}
}

func expectsStringSlice(t *testing.T, expected, actual []string) {
	if len(expected) != len(actual) {
		t.Errorf("Expected %v, got %v", expected, actual)
		return
	}
	for i := range expected {
		if expected[i] != actual[i] {
			t.Errorf("Expected %v, got %v", expected, actual)
			return
		}
	}
}<|MERGE_RESOLUTION|>--- conflicted
+++ resolved
@@ -9,14 +9,9 @@
 	"testing"
 	"time"
 
-<<<<<<< HEAD
-	"github.com/nats-io/go-nats"
-	"github.com/nats-rpc/gogo-nrpc"
-=======
 	nats "github.com/nats-io/go-nats"
-	"github.com/nats-rpc/nrpc"
+	nrpc "github.com/nats-rpc/gogo-nrpc"
 	"gotest.tools/assert"
->>>>>>> b06a4f3e
 )
 
 type TestingLogWriter struct {
